/*
 *
 * NOTE: The client side of hack.chat is currently in development,
 * a new, more modern but still minimal version will be released
 * soon. As a result of this, the current code has been deprecated
 * and will not actively be updated.
 *
*/

//select "chatinput" on "/"
document.addEventListener("keydown", e => {
    if (e.key === '/' && document.getElementById("chatinput") != document.activeElement) {
        e.preventDefault();
        document.getElementById("chatinput").focus();
    }
});

// initialize markdown engine
var markdownOptions = {
	html: false,
	xhtmlOut: false,
	breaks: true,
	langPrefix: '',
	linkify: true,
	linkTarget: '_blank" rel="noreferrer',
	typographer: true,
	quotes: `""''`,

	doHighlight: true,
	highlight: function (str, lang) {
		if (!markdownOptions.doHighlight || !window.hljs) { return ''; }

		if (lang && hljs.getLanguage(lang)) {
			try {
				return hljs.highlight(lang, str).value;
			} catch (__) { }
		}

		try {
			return hljs.highlightAuto(str).value;
		} catch (__) { }

		return '';
	}
};

var md = new Remarkable('full', markdownOptions);

// image handler
var allowImages = false;
var imgHostWhitelist = [
	'i.imgur.com',
	'imgur.com',
];

function getDomain(link) {
	var a = document.createElement('a');
	a.href = link;
	return a.hostname;
}

function isWhiteListed(link) {
	return imgHostWhitelist.indexOf(getDomain(link)) !== -1;
}

md.renderer.rules.image = function (tokens, idx, options) {
	var src = Remarkable.utils.escapeHtml(tokens[idx].src);

	if (isWhiteListed(src) && allowImages) {
		var imgSrc = ' src="' + Remarkable.utils.escapeHtml(tokens[idx].src) + '"';
		var title = tokens[idx].title ? (' title="' + Remarkable.utils.escapeHtml(Remarkable.utils.replaceEntities(tokens[idx].title)) + '"') : '';
		var alt = ' alt="' + (tokens[idx].alt ? Remarkable.utils.escapeHtml(Remarkable.utils.replaceEntities(Remarkable.utils.unescapeMd(tokens[idx].alt))) : '') + '"';
		var suffix = options.xhtmlOut ? ' /' : '';
		var scrollOnload = isAtBottom() ? ' onload="window.scrollTo(0, document.body.scrollHeight)"' : '';
		return '<a href="' + src + '" target="_blank" rel="noreferrer"><img' + scrollOnload + imgSrc + alt + title + suffix + '></a>';
	}

	return '<a href="' + src + '" target="_blank" rel="noreferrer">' + Remarkable.utils.escapeHtml(Remarkable.utils.replaceEntities(src)) + '</a>';
};

md.renderer.rules.link_open = function (tokens, idx, options) {
	var title = tokens[idx].title ? (' title="' + Remarkable.utils.escapeHtml(Remarkable.utils.replaceEntities(tokens[idx].title)) + '"') : '';
	var target = options.linkTarget ? (' target="' + options.linkTarget + '"') : '';
	return '<a rel="noreferrer" onclick="return verifyLink(this)" href="' + Remarkable.utils.escapeHtml(tokens[idx].href) + '"' + title + target + '>';
};

md.renderer.rules.text = function (tokens, idx) {
	tokens[idx].content = Remarkable.utils.escapeHtml(tokens[idx].content);

	if (tokens[idx].content.indexOf('?') !== -1) {
		tokens[idx].content = tokens[idx].content.replace(/(^|\s)(\?)\S+?(?=[,.!?:)]?\s|$)/gm, function (match) {
			var channelLink = Remarkable.utils.escapeHtml(Remarkable.utils.replaceEntities(match.trim()));
			var whiteSpace = '';
			if (match[0] !== '?') {
				whiteSpace = match[0];
			}
			return whiteSpace + '<a href="' + channelLink + '" target="_blank">' + channelLink + '</a>';
		});
	}

	return tokens[idx].content;
};

md.use(remarkableKatex);

function verifyLink(link) {
	var linkHref = Remarkable.utils.escapeHtml(Remarkable.utils.replaceEntities(link.href));
	if (linkHref !== link.innerHTML) {
		return confirm('Warning, please verify this is where you want to go: ' + linkHref);
	}

	return true;
}

var verifyNickname = function (nick) {
	return /^[a-zA-Z0-9_]{1,24}$/.test(nick);
}

var frontpage = [
	"                            _           _         _       _   ",
	"                           | |_ ___ ___| |_   ___| |_ ___| |_ ",
	"                           |   |_ ||  _| '_| |  _|   |_ ||  _|",
	"                           |_|_|__/|___|_,_|.|___|_|_|__/|_|  ",
	"",
	"",
	"Welcome to hack.chat, a minimal, distraction-free chat application.",
	"Channels are created, joined and shared with the url, create your own channel by changing the text after the question mark.",
	"If you wanted your channel name to be 'your-channel': https://hack.chat/?your-channel",
	"There are no channel lists, so a secret channel name can be used for private discussions.",
	"",
	"Here are some pre-made channels you can join:",
	"?lounge ?meta",
	"?math ?physics ?chemistry",
	"?technology ?programming",
	"?games ?banana",
	"And here's a random one generated just for you: ?" + Math.random().toString(36).substr(2, 8),
	"",
	"Formatting:",
	"Whitespace is preserved, so source code can be pasted verbatim.",
	"Surround LaTeX with a dollar sign for inline style $\\zeta(2) = \\pi^2/6$, and two dollars for display. $$\\int_0^1 \\int_0^1 \\frac{1}{1-xy} dx dy = \\frac{\\pi^2}{6}$$",
	"For syntax highlight, wrap the code like: \\`\\`\\`<language> <the code>\\`\\`\\` where <language> is any known programming language.",
	"",
	"Current Github: https://github.com/hack-chat",
	"Legacy GitHub: https://github.com/AndrewBelt/hack.chat",
	"",
	"Bots, Android clients, desktop clients, browser extensions, docker images, programming libraries, server modules and more:",
	"https://github.com/hack-chat/3rd-party-software-list",
	"",
	"Server and web client released under the WTFPL and MIT open source license.",
	"No message history is retained on the hack.chat server."
].join("\n");

function $(query) {
	return document.querySelector(query);
}

function localStorageGet(key) {
	try {
		return window.localStorage[key]
	} catch (e) { }
}

function localStorageSet(key, val) {
	try {
		window.localStorage[key] = val
	} catch (e) { }
}

var ws;
var myNick = localStorageGet('my-nick') || '';
var myChannel = window.location.search.replace(/^\?/, '');
var lastSent = [""];
var lastSentPos = 0;

/**
 * Stores active messages
 * These are messages that can be edited.
 * @type {{ customId: string, userid: number, sent: number, text: string, elem: HTMLElement }[]}
 */
var activeMessages = [];

setInterval(function () {
	var editTimeout = 6 * 60 * 1000;
	var now = Date.now();
	for (var i = 0; i < activeMessages.length; i++) {
		if (now - activeMessages[i].sent > editTimeout) {
			activeMessages.splice(i, 1);
			i--;
		}
	}
}, 30 * 1000);

function addActiveMessage(customId, userid, text, elem) {
	activeMessages.push({
		customId,
		userid,
		sent: Date.now(),
		text,
		elem,
	});
}

/** Notification switch and local storage behavior **/
var notifySwitch = document.getElementById("notify-switch")
var notifySetting = localStorageGet("notify-api")
var notifyPermissionExplained = 0; // 1 = granted msg shown, -1 = denied message shown

// Initial request for notifications permission
function RequestNotifyPermission() {
	try {
		var notifyPromise = Notification.requestPermission();
		if (notifyPromise) {
			notifyPromise.then(function (result) {
				console.log("Hack.Chat notification permission: " + result);
				if (result === "granted") {
					if (notifyPermissionExplained === 0) {
						pushMessage({
							cmd: "chat",
							nick: "*",
							text: "Notifications permission granted.",
							time: null
						});
						notifyPermissionExplained = 1;
					}
					return false;
				} else {
					if (notifyPermissionExplained === 0) {
						pushMessage({
							cmd: "chat",
							nick: "*",
							text: "Notifications permission denied, you won't be notified if someone @mentions you.",
							time: null
						});
						notifyPermissionExplained = -1;
					}
					return true;
				}
			});
		}
	} catch (error) {
		pushMessage({
			cmd: "chat",
			nick: "*",
			text: "Unable to create a notification.",
			time: null
		});
		console.error("An error occured trying to request notification permissions. This browser might not support desktop notifications.\nDetails:")
		console.error(error)
		return false;
	}
}

// Update localStorage with value of checkbox
notifySwitch.addEventListener('change', (event) => {
	if (event.target.checked) {
		RequestNotifyPermission();
	}
	localStorageSet("notify-api", notifySwitch.checked)
})
// Check if localStorage value is set, defaults to OFF
if (notifySetting === null) {
	localStorageSet("notify-api", "false")
	notifySwitch.checked = false
}
// Configure notifySwitch checkbox element
if (notifySetting === "true" || notifySetting === true) {
	notifySwitch.checked = true
} else if (notifySetting === "false" || notifySetting === false) {
	notifySwitch.checked = false
}

/** Sound switch and local storage behavior **/
var soundSwitch = document.getElementById("sound-switch")
var notifySetting = localStorageGet("notify-sound")

// Update localStorage with value of checkbox
soundSwitch.addEventListener('change', (event) => {
	localStorageSet("notify-sound", soundSwitch.checked)
})
// Check if localStorage value is set, defaults to OFF
if (notifySetting === null) {
	localStorageSet("notify-sound", "false")
	soundSwitch.checked = false
}
// Configure soundSwitch checkbox element
if (notifySetting === "true" || notifySetting === true) {
	soundSwitch.checked = true
} else if (notifySetting === "false" || notifySetting === false) {
	soundSwitch.checked = false
}

// Create a new notification after checking if permission has been granted
function spawnNotification(title, body) {
	// Let's check if the browser supports notifications
	if (!("Notification" in window)) {
		console.error("This browser does not support desktop notification");
	} else if (Notification.permission === "granted") { // Check if notification permissions are already given
		// If it's okay let's create a notification
		var options = {
			body: body,
			icon: "/favicon-96x96.png"
		};
		var n = new Notification(title, options);
	}
	// Otherwise, we need to ask the user for permission
	else if (Notification.permission !== "denied") {
		if (RequestNotifyPermission()) {
			var options = {
				body: body,
				icon: "/favicon-96x96.png"
			};
			var n = new Notification(title, options);
		}
	} else if (Notification.permission == "denied") {
		// At last, if the user has denied notifications, and you
		// want to be respectful, there is no need to bother them any more.
	}
}

function notify(args) {
	// Spawn notification if enabled
	if (notifySwitch.checked) {
		spawnNotification("?" + myChannel + "  —  " + args.nick, args.text)
	}

	// Play sound if enabled
	if (soundSwitch.checked) {
		var soundPromise = document.getElementById("notify-sound").play();
		if (soundPromise) {
			soundPromise.catch(function (error) {
				console.error("Problem playing sound:\n" + error);
			});
		}
	}
}

function join(channel) {
	if (document.domain == 'hack.chat') {
		// For https://hack.chat/
		ws = new WebSocket('wss://hack.chat/chat-ws');
	} else {
		// for local installs
		var protocol = location.protocol === 'https:' ? 'wss:' : 'ws:'
		// if you changed the port during the server config, change 'wsPath'
		// to the new port (example: ':8080')
		// if you are reverse proxying, change 'wsPath' to the new location
		// (example: '/chat-ws')
		var wsPath = ':6060';
		ws = new WebSocket(protocol + '//' + document.domain + wsPath);
	}

	var wasConnected = false;

	ws.onopen = function () {
		var shouldConnect = true;
		if (!wasConnected) {
			if (location.hash) {
				myNick = location.hash.substr(1);
			} else {
				var newNick = prompt('Nickname:', myNick);
				if (newNick !== null) {
					myNick = newNick;
				} else {
					// The user cancelled the prompt in some manner
					shouldConnect = false;
				}
			}
		}

		if (myNick && shouldConnect) {
			localStorageSet('my-nick', myNick);
			send({ cmd: 'join', channel: channel, nick: myNick });
		}

		wasConnected = true;
	}

	ws.onclose = function () {
		if (wasConnected) {
			pushMessage({ nick: '!', text: "Server disconnected. Attempting to reconnect. . ." });
		}

		window.setTimeout(function () {
			join(channel);
		}, 2000);
	}

	ws.onmessage = function (message) {
		var args = JSON.parse(message.data);
		var cmd = args.cmd;
		var command = COMMANDS[cmd];
		if (command) {
			command.call(null, args);
		}
	}
}

var COMMANDS = {
	chat: function (args) {
		if (ignoredUsers.indexOf(args.nick) >= 0) {
			return;
		}

		var elem = pushMessage(args);

		if (typeof (args.customId) === 'string') {
			addActiveMessage(args.customId, args.userid, args.text, elem);
		}
	},

	updateMessage: function (args) {
		var customId = args.customId;
		var mode = args.mode;

		if (!mode) {
			return;
		}

		var message;
		for (var i = 0; i < activeMessages.length; i++) {
			var msg = activeMessages[i];
			if (msg.userid === args.userid && msg.customId === customId) {
				if (mode === 'complete') {
					activeMessages.splice(i, 1);
					return;
				}
				message = msg;
				break;
			}
		}

		if (!message) {
			return;
		}

		var textElem = message.elem.querySelector('.text');
		if (!textElem) {
			return;
		}

		var newText = message.text;
		if (mode === 'overwrite') {
			newText = args.text;
		} else if (mode === 'append') {
			newText += args.text;
		} else if (mode === 'prepend') {
			newText = args.text + newText;
		}

		message.text = newText;

		// Scroll to bottom if necessary
		var atBottom = isAtBottom();

		textElem.innerHTML = md.render(newText);

		if (atBottom) {
			window.scrollTo(0, document.body.scrollHeight);
		}
	},

	info: function (args) {
		args.nick = '*';
		pushMessage(args);
	},

	emote: function (args) {
		args.nick = '*';
		pushMessage(args);
	},

	warn: function (args) {
		args.nick = '!';
		pushMessage(args);
	},

	onlineSet: function (args) {
		var nicks = args.nicks;

		usersClear();

		nicks.forEach(function (nick) {
			userAdd(nick);
		});

		pushMessage({ nick: '*', text: "Users online: " + nicks.join(", ") })
	},

	onlineAdd: function (args) {
		var nick = args.nick;

		userAdd(nick);

		if ($('#joined-left').checked) {
			pushMessage({ nick: '*', text: nick + " joined" });
		}
	},

	onlineRemove: function (args) {
		var nick = args.nick;

		userRemove(nick);

		if ($('#joined-left').checked) {
			pushMessage({ nick: '*', text: nick + " left" });
		}
	},

	captcha: function (args) {
		var messageEl = document.createElement('div');
		messageEl.classList.add('info');


		var nickSpanEl = document.createElement('span');
		nickSpanEl.classList.add('nick');
		messageEl.appendChild(nickSpanEl);

		var nickLinkEl = document.createElement('a');
		nickLinkEl.textContent = '#';
		nickSpanEl.appendChild(nickLinkEl);

		var textEl = document.createElement('pre');
		textEl.style.fontSize = '4px';
		textEl.classList.add('text');
		textEl.innerHTML = args.text;

		messageEl.appendChild(textEl);
		$('#messages').appendChild(messageEl);

		window.scrollTo(0, document.body.scrollHeight);
	}
}

function pushMessage(args) {
	// Message container
	var messageEl = document.createElement('div');

	if (
		typeof (myNick) === 'string' && (
			args.text.match(new RegExp('@' + myNick.split('#')[0] + '\\b', "gi")) ||
			((args.type === "whisper" || args.type === "invite") && args.from)
		)
	) {
		notify(args);
	}

	messageEl.classList.add('message');

	if (verifyNickname(myNick.split('#')[0]) && args.nick == myNick.split('#')[0]) {
		messageEl.classList.add('me');
	} else if (args.nick == '!') {
		messageEl.classList.add('warn');
	} else if (args.nick == '*') {
		messageEl.classList.add('info');
	} else if (args.admin) {
		messageEl.classList.add('admin');
	} else if (args.mod) {
		messageEl.classList.add('mod');
	}

	// Nickname
	var nickSpanEl = document.createElement('span');
	nickSpanEl.classList.add('nick');
	messageEl.appendChild(nickSpanEl);

	if (args.trip) {
		var tripEl = document.createElement('span');

		if (args.mod) {
			tripEl.textContent = String.fromCodePoint(11088) + " " + args.trip + " ";
		} else {
			tripEl.textContent = args.trip + " ";
		}

		tripEl.classList.add('trip');
		nickSpanEl.appendChild(tripEl);
	}

	if (args.nick) {
		var nickLinkEl = document.createElement('a');
		nickLinkEl.textContent = args.nick;

		if (args.color && /(^[0-9A-F]{6}$)|(^[0-9A-F]{3}$)/i.test(args.color)) {
			nickLinkEl.setAttribute('style', 'color:#' + args.color + ' !important');
		}

		nickLinkEl.onclick = function () {
			insertAtCursor("@" + args.nick + " ");
			$('#chatinput').focus();
		}

		var date = new Date(args.time || Date.now());
		nickLinkEl.title = date.toLocaleString();
		nickSpanEl.appendChild(nickLinkEl);
	}

	// Text
	var textEl = document.createElement('p');
	textEl.classList.add('text');
	textEl.innerHTML = md.render(args.text);

	messageEl.appendChild(textEl);

	// Scroll to bottom
	var atBottom = isAtBottom();
	$('#messages').appendChild(messageEl);
	if (atBottom) {
		window.scrollTo(0, document.body.scrollHeight);
	}

	unread += 1;
	updateTitle();

	return messageEl;
}

function insertAtCursor(text) {
	var input = $('#chatinput');
	var start = input.selectionStart || 0;
	var before = input.value.substr(0, start);
	var after = input.value.substr(start);

	before += text;
	input.value = before + after;
	input.selectionStart = input.selectionEnd = before.length;

	updateInputSize();
}

function send(data) {
	if (ws && ws.readyState == ws.OPEN) {
		ws.send(JSON.stringify(data));
	}
}

var windowActive = true;
var unread = 0;

window.onfocus = function () {
	windowActive = true;

	updateTitle();
}

window.onblur = function () {
	windowActive = false;
}

window.onscroll = function () {
	if (isAtBottom()) {
		updateTitle();
	}
}

function isAtBottom() {
	return (window.innerHeight + window.scrollY) >= (document.body.scrollHeight - 1);
}

function updateTitle() {
	if (windowActive && isAtBottom()) {
		unread = 0;
	}

	var title;
	if (myChannel) {
		title = "?" + myChannel;
	} else {
		title = "hack.chat";
	}

	if (unread > 0) {
		title = '(' + unread + ') ' + title;
	}

	document.title = title;
}

$('#footer').onclick = function () {
	$('#chatinput').focus();
}

$('#chatinput').onkeydown = function (e) {
	if (e.keyCode == 13 /* ENTER */ && !e.shiftKey) {
		e.preventDefault();

		// Submit message
		if (e.target.value != '') {
			var text = e.target.value;
			e.target.value = '';

			send({ cmd: 'chat', text: text });

			lastSent[0] = text;
			lastSent.unshift("");
			lastSentPos = 0;

			updateInputSize();
		}
	} else if (e.keyCode == 38 /* UP */) {
		// Restore previous sent messages
		if (e.target.selectionStart === 0 && lastSentPos < lastSent.length - 1) {
			e.preventDefault();

			if (lastSentPos == 0) {
				lastSent[0] = e.target.value;
			}

			lastSentPos += 1;
			e.target.value = lastSent[lastSentPos];
			e.target.selectionStart = e.target.selectionEnd = e.target.value.length;

			updateInputSize();
		}
	} else if (e.keyCode == 40 /* DOWN */) {
		if (e.target.selectionStart === e.target.value.length && lastSentPos > 0) {
			e.preventDefault();

			lastSentPos -= 1;
			e.target.value = lastSent[lastSentPos];
			e.target.selectionStart = e.target.selectionEnd = 0;

			updateInputSize();
		}
	} else if (e.keyCode == 27 /* ESC */) {
		e.preventDefault();

		// Clear input field
		e.target.value = "";
		lastSentPos = 0;
		lastSent[lastSentPos] = "";

		updateInputSize();
	} else if (e.keyCode == 9 /* TAB */) {
		// Tab complete nicknames starting with @

		if (e.ctrlKey) {
			// Skip autocompletion and tab insertion if user is pressing ctrl
			// ctrl-tab is used by browsers to cycle through tabs
			return;
		}
		e.preventDefault();

		var pos = e.target.selectionStart || 0;
		var text = e.target.value;
		var index = text.lastIndexOf('@', pos);

		var autocompletedNick = false;

		if (index >= 0) {
			var stub = text.substring(index + 1, pos).toLowerCase();
			// Search for nick beginning with stub
			var nicks = onlineUsers.filter(function (nick) {
				return nick.toLowerCase().indexOf(stub) == 0
			});

			if (nicks.length > 0) {
				autocompletedNick = true;
				if (nicks.length == 1) {
					insertAtCursor(nicks[0].substr(stub.length) + " ");
				}
			}
		}

		// Since we did not insert a nick, we insert a tab character
		if (!autocompletedNick) {
			insertAtCursor('\t');
		}
	}
}

// from https://stackoverflow.com/questions/11381673/detecting-a-mobile-browser
function checkIsMobileOrTablet() {
	let check = false;
	(function(a){if(/(android|bb\d+|meego).+mobile|avantgo|bada\/|blackberry|blazer|compal|elaine|fennec|hiptop|iemobile|ip(hone|od)|iris|kindle|lge |maemo|midp|mmp|mobile.+firefox|netfront|opera m(ob|in)i|palm( os)?|phone|p(ixi|re)\/|plucker|pocket|psp|series(4|6)0|symbian|treo|up\.(browser|link)|vodafone|wap|windows ce|xda|xiino|android|ipad|playbook|silk/i.test(a)||/1207|6310|6590|3gso|4thp|50[1-6]i|770s|802s|a wa|abac|ac(er|oo|s\-)|ai(ko|rn)|al(av|ca|co)|amoi|an(ex|ny|yw)|aptu|ar(ch|go)|as(te|us)|attw|au(di|\-m|r |s )|avan|be(ck|ll|nq)|bi(lb|rd)|bl(ac|az)|br(e|v)w|bumb|bw\-(n|u)|c55\/|capi|ccwa|cdm\-|cell|chtm|cldc|cmd\-|co(mp|nd)|craw|da(it|ll|ng)|dbte|dc\-s|devi|dica|dmob|do(c|p)o|ds(12|\-d)|el(49|ai)|em(l2|ul)|er(ic|k0)|esl8|ez([4-7]0|os|wa|ze)|fetc|fly(\-|_)|g1 u|g560|gene|gf\-5|g\-mo|go(\.w|od)|gr(ad|un)|haie|hcit|hd\-(m|p|t)|hei\-|hi(pt|ta)|hp( i|ip)|hs\-c|ht(c(\-| |_|a|g|p|s|t)|tp)|hu(aw|tc)|i\-(20|go|ma)|i230|iac( |\-|\/)|ibro|idea|ig01|ikom|im1k|inno|ipaq|iris|ja(t|v)a|jbro|jemu|jigs|kddi|keji|kgt( |\/)|klon|kpt |kwc\-|kyo(c|k)|le(no|xi)|lg( g|\/(k|l|u)|50|54|\-[a-w])|libw|lynx|m1\-w|m3ga|m50\/|ma(te|ui|xo)|mc(01|21|ca)|m\-cr|me(rc|ri)|mi(o8|oa|ts)|mmef|mo(01|02|bi|de|do|t(\-| |o|v)|zz)|mt(50|p1|v )|mwbp|mywa|n10[0-2]|n20[2-3]|n30(0|2)|n50(0|2|5)|n7(0(0|1)|10)|ne((c|m)\-|on|tf|wf|wg|wt)|nok(6|i)|nzph|o2im|op(ti|wv)|oran|owg1|p800|pan(a|d|t)|pdxg|pg(13|\-([1-8]|c))|phil|pire|pl(ay|uc)|pn\-2|po(ck|rt|se)|prox|psio|pt\-g|qa\-a|qc(07|12|21|32|60|\-[2-7]|i\-)|qtek|r380|r600|raks|rim9|ro(ve|zo)|s55\/|sa(ge|ma|mm|ms|ny|va)|sc(01|h\-|oo|p\-)|sdk\/|se(c(\-|0|1)|47|mc|nd|ri)|sgh\-|shar|sie(\-|m)|sk\-0|sl(45|id)|sm(al|ar|b3|it|t5)|so(ft|ny)|sp(01|h\-|v\-|v )|sy(01|mb)|t2(18|50)|t6(00|10|18)|ta(gt|lk)|tcl\-|tdg\-|tel(i|m)|tim\-|t\-mo|to(pl|sh)|ts(70|m\-|m3|m5)|tx\-9|up(\.b|g1|si)|utst|v400|v750|veri|vi(rg|te)|vk(40|5[0-3]|\-v)|vm40|voda|vulc|vx(52|53|60|61|70|80|81|83|85|98)|w3c(\-| )|webc|whit|wi(g |nc|nw)|wmlb|wonu|x700|yas\-|your|zeto|zte\-/i.test(a.substr(0,4))) check = true;})(navigator.userAgent||navigator.vendor||window.opera);
	return check;
};

var isMobileOrTablet = checkIsMobileOrTablet();

function updateInputSize() {
	var atBottom = isAtBottom();
	if (!isMobileOrTablet) {
		var input = $('#chatinput');
		input.style.height = 0;
		input.style.height = input.scrollHeight + 'px';
	}

	document.body.style.marginBottom = $('#footer').offsetHeight + 'px';

	if (atBottom) {
		window.scrollTo(0, document.body.scrollHeight);
	}
}

$('#chatinput').oninput = function () {
	updateInputSize();
}

updateInputSize();

/* sidebar */

$('#sidebar').onmouseenter = $('#sidebar').ontouchstart = function (e) {
	$('#sidebar-content').classList.remove('hidden');
	$('#sidebar').classList.add('expand');
	e.stopPropagation();
}

$('#sidebar').onmouseleave = document.ontouchstart = function (event) {
	var e = event.toElement || event.relatedTarget;
	try {
		if (e.parentNode == this || e == this) {
			return;
		}
	} catch (e) { return; }

	if (!$('#pin-sidebar').checked) {
		$('#sidebar-content').classList.add('hidden');
		$('#sidebar').classList.remove('expand');
	}
}

$('#clear-messages').onclick = function () {
	// Delete children elements
	var messages = $('#messages');
	messages.innerHTML = '';
}

// Restore settings from localStorage

if (localStorageGet('pin-sidebar') == 'true') {
	$('#pin-sidebar').checked = true;
	$('#sidebar-content').classList.remove('hidden');
}

if (localStorageGet('joined-left') == 'false') {
	$('#joined-left').checked = false;
}

if (localStorageGet('parse-latex') == 'false') {
	$('#parse-latex').checked = false;
	md.inline.ruler.disable(['katex']);
	md.block.ruler.disable(['katex']);
}

$('#pin-sidebar').onchange = function (e) {
	localStorageSet('pin-sidebar', !!e.target.checked);
}

$('#joined-left').onchange = function (e) {
	localStorageSet('joined-left', !!e.target.checked);
}

$('#parse-latex').onchange = function (e) {
	var enabled = !!e.target.checked;
	localStorageSet('parse-latex', enabled);
	if (enabled) {
		md.inline.ruler.enable(['katex']);
		md.block.ruler.enable(['katex']);
	} else {
		md.inline.ruler.disable(['katex']);
		md.block.ruler.disable(['katex']);
	}
}

if (localStorageGet('syntax-highlight') == 'false') {
	$('#syntax-highlight').checked = false;
	markdownOptions.doHighlight = false;
}

$('#syntax-highlight').onchange = function (e) {
	var enabled = !!e.target.checked;
	localStorageSet('syntax-highlight', enabled);
	markdownOptions.doHighlight = enabled;
}

if (localStorageGet('allow-imgur') == 'false') {
	$('#allow-imgur').checked = false;
	allowImages = false;
}

$('#allow-imgur').onchange = function (e) {
	var enabled = !!e.target.checked;
	localStorageSet('allow-imgur', enabled);
	allowImages = enabled;
}

// User list
var onlineUsers = [];
var ignoredUsers = [];

function userAdd(nick) {
	var user = document.createElement('a');
	user.textContent = nick;

	user.onclick = function (e) {
		userInvite(nick)
	}

	var userLi = document.createElement('li');
	userLi.appendChild(user);
	$('#users').appendChild(userLi);
	onlineUsers.push(nick);
}

function userRemove(nick) {
	var users = $('#users');
	var children = users.children;

	for (var i = 0; i < children.length; i++) {
		var user = children[i];
		if (user.textContent == nick) {
			users.removeChild(user);
		}
	}

	var index = onlineUsers.indexOf(nick);
	if (index >= 0) {
		onlineUsers.splice(index, 1);
	}
}

function usersClear() {
	var users = $('#users');

	while (users.firstChild) {
		users.removeChild(users.firstChild);
	}

	onlineUsers.length = 0;
}

function userInvite(nick) {
	send({ cmd: 'invite', nick: nick });
}

function userIgnore(nick) {
	ignoredUsers.push(nick);
}

/* color scheme switcher */

var schemes = [
	'android',
	'android-white',
	'atelier-dune',
	'atelier-forest',
	'atelier-heath',
	'atelier-lakeside',
	'atelier-seaside',
	'banana',
	'bright',
	'bubblegum',
	'chalk',
	'default',
	'eighties',
	'fresh-green',
	'greenscreen',
	'hacker',
	'maniac',
	'mariana',
	'military',
	'mocha',
	'monokai',
	'nese',
	'ocean',
	'omega',
	'pop',
	'railscasts',
	'solarized',
<<<<<<< HEAD
	'tomorrow',
	'tk-night',
=======
	'tk-night',
	'tomorrow',
>>>>>>> c18932f2
	'carrot',
	'lax',
	'Ubuntu',
	'gruvbox-light',
	'fried-egg',
	'rainbow',
<<<<<<< HEAD
	'amoled',
	'retro'
=======
	'amoled'
>>>>>>> c18932f2
];

var highlights = [
	'agate',
	'androidstudio',
	'atom-one-dark',
	'darcula',
	'github',
	'rainbow',
	'tk-night',
	'tomorrow',
	'xcode',
	'zenburn'
]

var currentScheme = 'atelier-dune';
var currentHighlight = 'darcula';

function setScheme(scheme) {
	currentScheme = scheme;
	$('#scheme-link').href = "schemes/" + scheme + ".css";
	localStorageSet('scheme', scheme);
}

function setHighlight(scheme) {
	currentHighlight = scheme;
	$('#highlight-link').href = "vendor/hljs/styles/" + scheme + ".min.css";
	localStorageSet('highlight', scheme);
}

// Add scheme options to dropdown selector
schemes.forEach(function (scheme) {
	var option = document.createElement('option');
	option.textContent = scheme;
	option.value = scheme;
	$('#scheme-selector').appendChild(option);
});

highlights.forEach(function (scheme) {
	var option = document.createElement('option');
	option.textContent = scheme;
	option.value = scheme;
	$('#highlight-selector').appendChild(option);
});

$('#scheme-selector').onchange = function (e) {
	setScheme(e.target.value);
}

$('#highlight-selector').onchange = function (e) {
	setHighlight(e.target.value);
}

// Load sidebar configuration values from local storage if available
if (localStorageGet('scheme')) {
	setScheme(localStorageGet('scheme'));
}

if (localStorageGet('highlight')) {
	setHighlight(localStorageGet('highlight'));
}

$('#scheme-selector').value = currentScheme;
$('#highlight-selector').value = currentHighlight;

/* main */

if (myChannel == '') {
	pushMessage({ text: frontpage });
	$('#footer').classList.add('hidden');
	$('#sidebar').classList.add('hidden');
} else {
	join(myChannel);
}<|MERGE_RESOLUTION|>--- conflicted
+++ resolved
@@ -968,25 +968,16 @@
 	'pop',
 	'railscasts',
 	'solarized',
-<<<<<<< HEAD
 	'tomorrow',
 	'tk-night',
-=======
-	'tk-night',
-	'tomorrow',
->>>>>>> c18932f2
 	'carrot',
 	'lax',
 	'Ubuntu',
 	'gruvbox-light',
 	'fried-egg',
 	'rainbow',
-<<<<<<< HEAD
 	'amoled',
 	'retro'
-=======
-	'amoled'
->>>>>>> c18932f2
 ];
 
 var highlights = [
